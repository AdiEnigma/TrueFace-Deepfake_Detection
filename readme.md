--- conflicted
+++ resolved
@@ -1,296 +1,321 @@
-# 🎭 TrueFace
-
 <div align="center">
-
-### Advanced Real-Time Deepfake Detection System
-
-*Powered by MesoNet CNN | WebSocket Real-Time Analysis | Production Ready*
-
-[![License: MIT](https://img.shields.io/badge/License-MIT-yellow.svg)](https://opensource.org/licenses/MIT)
-[![Python 3.8+](https://img.shields.io/badge/Python-3.13.7-blue.svg)](https://www.python.org/downloads/)
-[![FastAPI](https://img.shields.io/badge/FastAPI-0.115+-green.svg)](https://fastapi.tiangolo.com/)
-[![TensorFlow](https://img.shields.io/badge/TensorFlow-2.18+-orange.svg)](https://www.tensorflow.org/)
-[![PRs Welcome](https://img.shields.io/badge/PRs-welcome-brightgreen.svg)](CONTRIBUTING.md)
-
-[Features](#-features) • [Quick Start](#-quick-start) • [Documentation](#-documentation) • [API Reference](#-api-reference) • [Contributing](#-contributing)
-
+  <h1>🖼️ TrueFace</h1>
+  <h3>Advanced Real-time Deepfake Detection System</h3>
+  
+  [![License: MIT](https://img.shields.io/badge/License-MIT-yellow.svg)](https://opensource.org/licenses/MIT)
+  [![Python 3.8+](https://img.shields.io/badge/Python-3.8%2B-blue.svg)](https://www.python.org/downloads/)
+  [![Open Issues](https://img.shields.io/github/issues/AdiEnigma/TrueFace-Deepfake_Detection)](https://github.com/AdiEnigma/TrueFace-Deepfake_Detection/issues)
+  [![PRs Welcome](https://img.shields.io/badge/PRs-welcome-brightgreen.svg)](CONTRIBUTING.md)
+
+  <p align="center">
+    A cutting-edge solution for detecting deepfake media in real-time with advanced machine learning models and WebSocket communication.
+  </p>
 </div>
 
----
-
-## 🌟 Overview
-
-**TrueFace** is a cutting-edge deepfake detection system that analyzes video streams in real-time using advanced machine learning models. Built with production-grade architecture, it provides instant authenticity verification for video calls, live streams, and recorded media.
-
-### Why TrueFace?
-
-- ⚡ **Real-Time Analysis** - Sub-200ms latency with intelligent frame sampling
-- 🎯 **High Accuracy** - 90%+ detection rate using trained MesoNet CNN
-- 🔌 **Easy Integration** - WebSocket API with ready-to-use browser extension
-- 🚀 **Production Ready** - Deployed on 1000+ concurrent sessions
-- 🛡️ **Privacy First** - All processing happens locally, no data sent to third parties
-
----
-
-## ✨ Features
-
-### 🎬 **Core Capabilities**
-
-| Feature | Description |
-|---------|-------------|
-| **Real-Time Detection** | Analyze video streams with <200ms latency using WebSocket communication |
-| **MesoNet CNN Model** | Pre-trained on 190K+ images with 90%+ accuracy on test sets |
-| **Multi-Session Support** | Handle multiple concurrent users with session management |
-| **Smart Frame Sampling** | Optimized 5-second interval analysis to reduce computational load by 99% |
-| **GPU Acceleration** | Automatic GPU/CPU fallback for optimal performance |
-
-### 🔧 **Technical Features**
-
-- **Async Architecture** - Non-blocking operations with Python asyncio
-- **ONNX Optimization** - Optimized model inference for production deployment
-- **Buffer Management** - Intelligent frame queuing and batch processing
-- **Session Analytics** - Comprehensive logging and performance metrics
-- **Health Monitoring** - Real-time system status and diagnostics
-
-### 🌐 **Integration Options**
-
-- **Browser Extension** - Chrome/Edge extension for Google Meet, Zoom, Teams
-- **WebSocket API** - Direct integration with any video application
-- **REST API** - Single-frame analysis endpoints for custom workflows
-- **Python SDK** - Native Python integration for desktop applications
-
----
+## 🌟 Key Features
+
+## 📜 License
+
+This project is licensed under the MIT License - see the [LICENSE](LICENSE) file for details.
+
+## 📚 Resources
+
+- [Research Papers](#) - Links to relevant research papers
+- [Dataset Collection](#) - Information about training data
+- [Model Architecture](#) - Technical details about the models
+
+## 🙏 Acknowledgments
+
+- Thanks to all contributors who have helped improve this project
+- Special thanks to the open-source community for valuable resources and tools
+- Inspired by the latest research in deepfake detection
+
+## 📧 Contact
+
+For any questions or suggestions, please reach out to [Your Email] or open an issue on GitHub.
+
+## 🤝 Contributing
+
+We welcome contributions from the community! Here's how you can help:
+
+1. **Report Bugs**: File an issue if you find any bugs or have suggestions.
+2. **Feature Requests**: Suggest new features or improvements.
+3. **Code Contributions**: Submit pull requests for bug fixes or new features.
+
+### Development Setup
+
+1. Fork the repository
+2. Clone your fork:
+   ```bash
+   git clone https://github.com/your-username/TrueFace-Deepfake_Detection.git
+   cd TrueFace-Deepfake_Detection
+   ```
+3. Create a feature branch:
+   ```bash
+   git checkout -b feature/your-feature-name
+   ```
+4. Make your changes and commit them:
+   ```bash
+   git commit -m 'Add some amazing feature'
+   ```
+5. Push to your fork:
+   ```bash
+   git push origin feature/your-feature-name
+   ```
+6. Create a Pull Request
+
+### Code Style
+- Follow [PEP 8](https://www.python.org/dev/peps/pep-0008/) for Python code
+- Use type hints for better code clarity
+- Write docstrings for all public functions and classes
+- Include tests for new features
+
+## 🏗️ Project Structure
+
+```
+TrueFace/
+├── TrueFace-Backend/    # Backend server implementation
+│   ├── api/             # API endpoints and routes
+│   ├── core/            # Core business logic
+│   ├── models/          # Database models
+│   └── services/        # Business services
+├── browser-extension/   # Chrome extension source
+│   ├── src/             # Extension source code
+│   ├── assets/          # Images, icons, etc.
+│   └── manifest.json    # Extension configuration
+├── models/              # Pre-trained ML models
+│   ├── video/           # Video analysis models
+│   └── audio/           # Audio analysis models
+├── src/                 # Core Python modules
+│   ├── __init__.py
+│   ├── deepfake_detector.py  # Main detection logic
+│   ├── mesonet_model.py      # MesoNet implementation
+│   ├── buffer_manager.py     # Data buffering
+│   ├── database_manager.py   # Database operations
+│   └── utils.py              # Utility functions
+├── tests/               # Test suite
+│   ├── unit/            # Unit tests
+│   └── integration/     # Integration tests
+├── config.py            # Configuration settings
+├── main.py              # Application entry point
+├── requirements.txt     # Python dependencies
+└── README.md           # Project documentation
+```
+
+## 🌟 Key Features
+
+TrueFace is an advanced deepfake detection system that leverages state-of-the-art machine learning models to identify manipulated media in real-time. The system is designed with a modular architecture, supporting both video and audio analysis through WebSocket communication for seamless integration with various frontend applications.
+
+### Core Functionality
+- **Real-time WebSocket Communication**: Bi-directional data streaming between backend and frontend
+- **Advanced Deepfake Detection**: Video and audio analysis using ONNX-optimized models
+- **Intelligent Buffer Management**: Efficient frame/audio processing with asyncio queues
+- **Session Management**: Complete user session lifecycle with analytics
+- **Database Logging**: SQLite-based storage for analysis results and system logs
+
+### Performance Optimizations
+- **GPU/CPU Fallback**: Automatic hardware detection and graceful fallback
+- **Frame Sampling**: Configurable frame skip rates to reduce computational load
+- **Batch Processing**: Efficient batch analysis of video frames and audio chunks
+- **ONNX Model Support**: Optimized inference with ONNX runtime
+- **Async Architecture**: Non-blocking operations throughout the system
+
+### Analytics & Monitoring
+- **Real-time Analytics**: Live session statistics and detection metrics
+- **Historical Data**: Comprehensive logging and trend analysis
+- **Health Monitoring**: System health checks and performance metrics
+- **Configurable Alerts**: Real-time deepfake detection notifications
+
+## 🛠️ Tech Stack
+
+### Backend
+- **Python 3.8+** - Core programming language
+- **FastAPI & Uvicorn** - High-performance web framework
+- **ONNX Runtime** - Optimized model inference
+- **OpenCV & NumPy** - Image/video processing
+- **SQLite/PostgreSQL** - Data storage
+- **WebSockets** - Real-time communication
+- **Asyncio** - Asynchronous task management
+
+### Machine Learning
+- **Deep Learning Models**: Custom-trained CNNs for deepfake detection
+- **Transfer Learning**: Leveraging pre-trained models
+- **ONNX Optimization**: For production-grade performance
+- **Data Augmentation**: Enhanced model robustness
+
+### Frontend (Browser Extension)
+- **HTML5/CSS3/JavaScript** - Core web technologies
+- **WebSockets** - Real-time communication
+- **Chrome Extension API** - Browser integration
 
 ## 🚀 Quick Start
 
 ### Prerequisites
-
-```bash
-# System Requirements
-Python 3.8+          # Python 3.13.7 recommended
-4GB+ RAM             # 8GB recommended for optimal performance
-GPU (Optional)       # NVIDIA GPU with CUDA for faster inference
-```
-
-### 🔥 One-Command Setup (Windows)
-
-```batch
-cd TrueFace-Backend
-run_trueface.bat
-```
-
-That's it! The server will auto-configure and start on `http://localhost:8000` 🎉
-
-### 📦 Manual Installation
-
-<details>
-<summary><b>Click to expand manual setup instructions</b></summary>
-
-#### 1. Clone the Repository
-
-```bash
-git clone https://github.com/AdiEnigma/TrueFace-Deepfake_Detection.git
-cd TrueFace-Deepfake_Detection
-```
-
-#### 2. Set Up Virtual Environment
-
-```bash
-# Create virtual environment
+- Python 3.8 or higher
+- pip (Python package manager)
+- Git
+- 4GB+ RAM (8GB+ recommended)
+- GPU support (optional, CUDA-compatible)
+
+### Installation
+
+1. **Clone the repository**
+   ```bash
+   git clone https://github.com/AdiEnigma/TrueFace-Deepfake_Detection.git
+   cd TrueFace-Deepfake_Detection
+   ```
+
+2. **Set up a virtual environment**
+   ```bash
+   python -m venv venv
+   # On Windows:
+   .\venv\Scripts\activate
+   # On Unix/macOS:
+   source venv/bin/activate
+   ```
+
+3. **Install dependencies**
+   ```bash
+   pip install -r requirements.txt
+   ```
+
+4. **Initialize the database**
+   ```bash
+   python -c "from src.database_manager import init_db; init_db()"
+   ```
+
+5. **Start the server**
+   ```bash
+   python main.py
+   ```
+   The server will start on `http://localhost:8000` by default.
+
+### Browser Extension Setup
+
+1. Open Chrome/Edge and go to `chrome://extensions/`
+2. Enable "Developer mode" (toggle in top-right)
+3. Click "Load unpacked" and select the `browser-extension` directory
+4. Pin the extension to your toolbar for easy access
+
+## 🛠️ Installation
+
+### 1. Clone Repository
+```bash
+git clone <repository-url>
+cd TrueFace
+```
+
+### 2. Create Virtual Environment
+```bash
 python -m venv venv
-
-# Activate (Windows)
-venv\Scripts\activate
-
-# Activate (Linux/Mac)
-source venv/bin/activate
-```
-
-#### 3. Install Dependencies
-
+source venv/bin/activate  # On Windows: venv\Scripts\activate
+```
+
+### 3. Install Dependencies
 ```bash
 pip install -r requirements.txt
 ```
 
-#### 4. Configure Environment
-
-```bash
-# Copy example config
-cp .env.example .env
-
-# Edit .env with your settings (optional)
-# Default settings work out-of-the-box
-```
-
-#### 5. Start the Server
-
-```bash
-cd TrueFace-Backend
+### 4. Setup Configuration
+```bash
+# Copy and modify configuration (optional)
+cp config.py.example config.py
+```
+
+### 5. Initialize Database
+The database will be automatically initialized on first run.
+
+## 🚀 Quick Start
+
+### Start the Server
+```bash
 python main.py
 ```
 
-</details>
-
-### 🧪 Verify Installation
-
-Open your browser and navigate to:
-
-- **API Docs**: http://localhost:8000/docs
-- **Health Check**: http://localhost:8000/health
-- **Live Test**: Open `test_realtime_camera.html` in your browser
-
----
-
-## 📚 Documentation
-
-### 🏗️ Architecture
-
-```mermaid
-graph LR
-    A[Browser/Camera] -->|WebSocket| B[FastAPI Server]
-    B --> C[Stream Processor]
-    C --> D[MesoNet Model]
-    D --> E[TensorFlow/ONNX]
-    E -->|Authenticity Score| B
-    B -->|Real-Time Result| A
-    B --> F[SQLite Database]
-```
-
-### 📁 Project Structure
-
-```
-TrueFace/
-├── 📂 TrueFace-Backend/          # Main backend server
-│   ├── main.py                   # FastAPI application entry point
-│   ├── deepfake_model_real.py    # MesoNet model integration
-│   ├── stream_processor.py       # Real-time stream handling
-│   ├── config.py                 # Configuration management
-│   └── requirements.txt          # Python dependencies
-│
-├── 📂 src/                       # Core modules
-│   ├── deepfake_detector.py      # Detection engine
-│   ├── mesonet_model.py          # MesoNet architecture
-│   ├── buffer_manager.py         # Frame buffering
-│   ├── session_manager.py        # Session lifecycle
-│   ├── database_manager.py       # SQLite operations
-│   └── websocket_manager.py      # WebSocket handlers
-│
-├── 📂 models/                    # Pre-trained models
-│   └── mesonet_model.h5          # Trained MesoNet (1.17 MB)
-│
-├── 📂 tests/                     # Comprehensive test suite
-│   ├── test_real_detection.py    # Model accuracy tests
-│   ├── test_realtime_camera.html # Live camera testing
-│   └── test_client.py            # WebSocket client tests
-│
-└── 📂 Dataset/                   # Training dataset (190K+ images)
-```
-
----
-
-## 🔌 API Reference
-
-### WebSocket Endpoint
-
-**Connect**: `ws://localhost:8000/ws`
-
-#### 📤 Client → Server Messages
-
-<details>
-<summary><b>Start Stream</b></summary>
-
+The server will start on `http://localhost:8000` by default.
+
+### WebSocket Connection
+Connect to the WebSocket endpoint at `ws://localhost:8000/ws`
+
+### API Endpoints
+- `GET /` - Health check
+- `GET /health` - Detailed system status
+- `GET /logs/{session_id}` - Session analysis logs
+- `GET /sessions` - Active sessions list
+- `WS /ws` - Main WebSocket endpoint
+
+## 📡 WebSocket API
+
+### Connection Flow
+1. Connect to `/ws` endpoint
+2. Receive connection confirmation
+3. Send stream configuration
+4. Stream video/audio data
+5. Receive real-time analysis results
+
+### Message Types
+
+#### Client → Server
+
+**Start Stream**
 ```json
 {
   "type": "start_stream",
   "config": {
     "video_enabled": true,
+    "audio_enabled": true,
     "quality": "medium",
     "detection_sensitivity": "high"
   }
 }
 ```
 
-</details>
-
-<details>
-<summary><b>Send Video Frame</b></summary>
-
+**Video Frame**
 ```json
 {
   "type": "video_frame",
-  "data": "data:image/jpeg;base64,/9j/4AAQSkZJRg...",
-  "timestamp": 1697654321000
-}
-```
-
-</details>
-
-<details>
-<summary><b>Stop Stream</b></summary>
-
+  "data": "base64_encoded_frame",
+  "timestamp": "2024-01-01T12:00:00Z"
+}
+```
+
+**Audio Chunk**
+```json
+{
+  "type": "audio_chunk",
+  "data": "base64_encoded_audio",
+  "timestamp": "2024-01-01T12:00:00Z"
+}
+```
+
+**Stop Stream**
 ```json
 {
   "type": "stop_stream"
 }
 ```
 
-</details>
-
-#### 📥 Server → Client Messages
-
-<details>
-<summary><b>Analysis Result</b></summary>
-
-```json
-{
-  "type": "analysis_result",
-  "session_id": "session_abc123",
-  "result": {
-    "authenticity_score": 0.87,
-    "label": "likely_real",
+#### Server → Client
+
+**Analysis Result**
+```json
+{
+  "type": "video_analysis_result",
+  "session_id": "session_123",
+  "results": {
+    "overall_score": 0.85,
     "confidence": 0.92,
-    "processing_time_ms": 145
+    "is_deepfake": true,
+    "detections": [...],
+    "processing_time": 0.15
   },
-  "timestamp": 1697654321500
-}
-```
-
-**Response Fields:**
-- `authenticity_score`: 0.0 (fake) to 1.0 (real)
-- `label`: "likely_real", "suspect", or "likely_fake"
-- `confidence`: Model confidence (0.0 to 1.0)
-- `processing_time_ms`: Inference time in milliseconds
-
-</details>
-
-### REST API Endpoints
-
-| Method | Endpoint | Description |
-|--------|----------|-------------|
-| `GET` | `/` | Basic health check |
-| `GET` | `/health` | Detailed system status with metrics |
-| `GET` | `/sessions` | List active sessions |
-| `GET` | `/logs/{session_id}` | Retrieve session analysis logs |
-| `POST` | `/analyze/frame` | Analyze single image (base64) |
-
-**Example: Analyze Single Frame**
-
-```bash
-curl -X POST http://localhost:8000/analyze/frame \
-  -H "Content-Type: application/json" \
-  -d '{
-    "image": "data:image/jpeg;base64,/9j/4AAQSkZJRg..."
-  }'
-```
-
----
+  "timestamp": "2024-01-01T12:00:00Z"
+}
+```
 
 ## ⚙️ Configuration
 
 ### Environment Variables
-
-Create a `.env` file in the `TrueFace-Backend/` directory:
-
 ```bash
 # Server Configuration
 TRUEFACE_HOST=0.0.0.0
@@ -298,323 +323,30 @@
 TRUEFACE_LOG_LEVEL=info
 
 # Model Configuration
-MODEL_PATH=../models/mesonet_model.h5
-DETECTION_THRESHOLD=0.52          # Adjust sensitivity (0.3-0.8)
-USE_GPU=true                      # Enable GPU acceleration
-
-# Performance Tuning
-ANALYSIS_INTERVAL=5               # Seconds between deep analysis
-MAX_CONCURRENT_SESSIONS=100
-FRAME_BUFFER_SIZE=50
-
-# Database
-DATABASE_PATH=data/trueface.db
-RETENTION_DAYS=30                 # Log retention period
-```
-
-### Detection Threshold Guide
-
-| Threshold | Mode | Use Case |
-|-----------|------|----------|
-| `0.35` | **Sensitive** | Catch all deepfakes, some false alarms |
-| `0.52` | **Balanced** | Optimal F1 score (default) |
-| `0.75` | **Conservative** | Minimize false alarms, fewer detections |
-
----
-
-## 🧪 Testing
-
-### Run Automated Tests
-
-```bash
-# Test model accuracy
-python tests/test_real_detection.py
-
-# Test WebSocket connectivity
-python tests/test_client.py
-
-# Test all API endpoints
-python tests/test_all_endpoints.py
-```
-
-### Live Camera Test
-
-1. Start the backend server
-2. Open `tests/test_realtime_camera.html` in Chrome/Edge
-3. Allow camera access
-4. See real-time authenticity scores overlaid on video
-
-### Expected Results
-
-- ✅ Real faces: Score 0.80-0.95 (Green indicator)
-- ⚠️ Suspicious: Score 0.50-0.79 (Yellow indicator)
-- ❌ Deepfake: Score 0.00-0.49 (Red indicator)
-
----
-
-## 🎨 Browser Extension (Coming Soon)
-
-### Features
-
-- 🎯 **Auto-Detection** - Automatically detects video calls in Google Meet, Zoom, Teams
-- 🎭 **Overlay UI** - Non-intrusive authenticity indicators
-- ⚡ **Zero Config** - Works out of the box after installation
-- 🔒 **Private** - All processing on your local machine
-
-### Installation
-
-```bash
-# 1. Load unpacked extension in Chrome
-chrome://extensions/ → Enable Developer Mode → Load Unpacked
-
-# 2. Select the browser-extension folder
-TrueFace/browser-extension/
-
-# 3. Pin to toolbar and enjoy!
-```
-
----
-
-## 🔬 Model Training
-
-### Using Your Own Dataset
-
-If you have a custom dataset (2GB+ recommended):
-
-```bash
-# 1. Organize your dataset
-python fine_tuning/prepare_dataset.py \
-    --source /path/to/your/dataset \
-    --output datasets \
-    --structure folder \
-    --balance undersample
-
-# 2. Fine-tune MesoNet
-python fine_tuning/finetune_mesonet.py \
-    --dataset datasets \
-    --epochs 50 \
-    --batch-size 32
-
-# 3. Export to ONNX and deploy
-cp fine_tuned_models/*/mesonet_model.onnx models/
-```
-
-**See**: [Fine-Tuning Guide](docs/FINETUNING_GUIDE.md) for detailed instructions
-
----
-
-## 📊 Performance Metrics
-
-### Current Model Performance
-
-| Metric | Value |
-|--------|-------|
-| **Accuracy** | 91.2% |
-| **Precision** | 89.4% |
-| **Recall** | 93.1% |
-| **F1 Score** | 91.2% |
-| **Inference Time** | 145ms (CPU) / 42ms (GPU) |
-
-### System Performance
-
-- **Throughput**: 100+ concurrent sessions
-- **Latency**: <200ms end-to-end
-- **Memory Usage**: ~2GB (with 10 active sessions)
-- **CPU Usage**: ~15% idle, ~60% under load
-
----
-
-## 🚀 Deployment
-
-### Docker Deployment
-
-```bash
-# Build and run with Docker Compose
-docker-compose up --build
-
-# Or use provided Dockerfile
-docker build -t trueface .
-docker run -p 8000:8000 trueface
-```
-
-### Cloud Deployment
-
-<details>
-<summary><b>Railway</b></summary>
-
-```bash
-# Uses railway.json configuration
-railway up
-```
-
-**Automatic Deploy**: [![Deploy on Railway](https://railway.app/button.svg)](https://railway.app/new)
-
-</details>
-
-<details>
-<summary><b>Render</b></summary>
-
-```bash
-# Uses render.yaml configuration
-# Connect GitHub repo in Render dashboard
-```
-
-**One-Click Deploy**: [![Deploy to Render](https://render.com/images/deploy-to-render-button.svg)](https://render.com/deploy)
-
-</details>
-
----
-
-## 🤝 Contributing
-
-We love contributions! Here's how you can help:
-
-### Quick Contribution Guide
-
-1. **🍴 Fork** the repository
-2. **🔧 Create** a feature branch: `git checkout -b feature/amazing-feature`
-3. **✍️ Commit** changes: `git commit -m 'Add amazing feature'`
-4. **🚀 Push** to branch: `git push origin feature/amazing-feature`
-5. **📬 Open** a Pull Request
-
-### Development Guidelines
-
-- ✅ Follow [PEP 8](https://www.python.org/dev/peps/pep-0008/) style guide
-- ✅ Add type hints to all functions
-- ✅ Write docstrings for public APIs
-- ✅ Include unit tests for new features
-- ✅ Update documentation accordingly
-
-**See**: [CONTRIBUTING.md](CONTRIBUTING.md) for detailed guidelines
-
----
-
-## 🐛 Troubleshooting
-
-<details>
-<summary><b>Model file not found</b></summary>
-
-**Error**: `FileNotFoundError: models/mesonet_model.h5`
-
-**Solution**:
-```bash
-# Download pre-trained model
-wget https://github.com/AdiEnigma/TrueFace/releases/download/v1.0/mesonet_model.h5
-mv mesonet_model.h5 models/
-```
-
-</details>
-
-<details>
-<summary><b>Low accuracy/poor detections</b></summary>
-
-**Possible causes**:
-- Model not fine-tuned for your use case
-- Poor lighting in video feed
-- Low resolution input frames
-
-**Solutions**:
-- Fine-tune model on your dataset (see Model Training section)
-- Adjust `DETECTION_THRESHOLD` in `.env`
-- Ensure camera provides 720p+ resolution
-</details>
-
-<details>
-<summary><b>High CPU/Memory usage</b></summary>
-
-**Solutions**:
-```bash
-# Reduce concurrent sessions
-TRUEFACE_MAX_CONCURRENT_SESSIONS=50
-
-# Increase analysis interval
-TRUEFACE_ANALYSIS_INTERVAL=10  # Seconds
-
-# Reduce frame buffer
-TRUEFACE_FRAME_BUFFER_SIZE=20
-```
-
-</details>
-
----
-
-## 📖 Resources
-
-### Documentation
-
-- 📘 [API Documentation](docs/API.md)
-- 📗 [Fine-Tuning Guide](docs/FINETUNING_GUIDE.md)
-- 📙 [Deployment Guide](docs/DEPLOYMENT.md)
-- 📕 [Security Audit](docs/SECURITY_AUDIT.md)
-
-### Research Papers
-
-- [MesoNet: a Compact Facial Video Forgery Detection Network](https://arxiv.org/abs/1809.00888)
-- [FaceForensics++: Learning to Detect Manipulated Facial Images](https://arxiv.org/abs/1901.08971)
-- [Deepfakes and Beyond: A Survey of Face Manipulation](https://arxiv.org/abs/2001.00179)
-
-### Datasets
-
-- [FaceForensics++](https://github.com/ondyari/FaceForensics)
-- [Celeb-DF](https://github.com/yuezunli/celeb-deepfakeforensics)
-- [DFDC (Deepfake Detection Challenge)](https://ai.facebook.com/datasets/dfdc/)
-
----
-
-## 📜 License
-
-This project is licensed under the **MIT License** - see the [LICENSE](LICENSE) file for details.
-
-### Third-Party Licenses
-
-- TensorFlow: [Apache 2.0](https://www.apache.org/licenses/LICENSE-2.0)
-- FastAPI: [MIT](https://opensource.org/licenses/MIT)
-- OpenCV: [Apache 2.0](https://opencv.org/license/)
-
----
-
-## 🙏 Acknowledgments
-
-Special thanks to:
-
-- 🎓 **Darius Afchar et al.** - MesoNet architecture researchers
-- 💡 **Open Source Community** - TensorFlow, FastAPI, and countless libraries
-- 🌍 **Contributors** - Everyone who helped improve TrueFace
-- 📚 **Research Community** - Advancing deepfake detection research
-
----
-
-## 📧 Contact & Support
-
-### Get Help
-
-- 💬 [GitHub Discussions](https://github.com/AdiEnigma/TrueFace-Deepfake_Detection/discussions)
-- 🐛 [Report Issues](https://github.com/AdiEnigma/TrueFace-Deepfake_Detection/issues)
-- 📧 Email: [your-email@example.com](mailto:your-email@example.com)
-
-### Stay Connected
-
-- 🐦 Twitter: [@TrueFaceAI](https://twitter.com/TrueFaceAI)
-- 💼 LinkedIn: [TrueFace Project](https://linkedin.com/company/trueface)
-
----
-
-<div align="center">
-
-### ⭐ Star us on GitHub — it motivates us a lot!
-
-Made with ❤️ by the TrueFace Team
-
-[⬆ Back to Top](#-trueface)
-
-<<<<<<< HEAD
-</div>
-=======
+TRUEFACE_MODELS_DIR=models
+TRUEFACE_USE_GPU=true
+TRUEFACE_VIDEO_THRESHOLD=0.7
+TRUEFACE_AUDIO_THRESHOLD=0.6
+
+# Buffer Configuration
+TRUEFACE_VIDEO_BATCH_SIZE=10
+TRUEFACE_AUDIO_BATCH_SIZE=5
+
+# Session Configuration
+TRUEFACE_MAX_SESSION_DURATION=86400
+TRUEFACE_INACTIVE_TIMEOUT=1800
+
+# Database Configuration
+TRUEFACE_DB_PATH=data/trueface.db
+TRUEFACE_RETENTION_DAYS=30
+```
+
+## 🚀 Quick Start Guide
+
 1. **Install dependencies**: `pip install -r requirements.txt`
 2. **Start server**: `python main.py`
 3. **Connect WebSocket**: `ws://localhost:8000/ws`
 4. **Send video/audio data**: Use the WebSocket API
 5. **Receive results**: Real-time deepfake detection results#   T r u e F a c e - D e e p f a k e - d e t e c i o n - 
  
- 
->>>>>>> d56d531f
+ 